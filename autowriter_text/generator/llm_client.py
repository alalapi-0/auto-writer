--- conflicted
+++ resolved
@@ -322,18 +322,16 @@
     return _LLMResponse(text=_extract_text_from_chat_completion(response.json()))
 
 
-<<<<<<< HEAD
+
 def _vps_request(
-=======
-def _wps_request(
->>>>>>> d67b6c7f
-    prompt: str,
-    timeout_s: int,
-    config: AppConfig,
-    max_tokens: int,
-    temperature: float,
-) -> _LLMResponse | None:
-<<<<<<< HEAD
+
+    prompt: str,
+    timeout_s: int,
+    config: AppConfig,
+    max_tokens: int,
+    temperature: float,
+) -> _LLMResponse | None:
+
     """调用自建 VPS 实例暴露的 OpenAI 兼容接口。"""
 
     api_key = os.getenv("VPS_API_KEY")
@@ -341,15 +339,7 @@
     if not api_key or not base_url:
         logger.warning("VPS API 未正确配置，返回占位文本")
         return _LLMResponse(text="[vps placeholder response]")
-=======
-    """调用 WPS AI 兼容接口。"""
-
-    api_key = os.getenv("WPS_API_KEY")
-    base_url = config.llm.base_url or os.getenv("WPS_API_BASE_URL")
-    if not api_key or not base_url:
-        logger.warning("WPS API 未正确配置，返回占位文本")
-        return _LLMResponse(text="[wps placeholder response]")
->>>>>>> d67b6c7f
+
 
     payload = _chat_completion_payload(
         prompt=prompt,
@@ -379,11 +369,8 @@
     "fireworks": _fireworks_request,
     "hf_endpoint": _hf_endpoint_request,
     "openai": _openai_request,
-<<<<<<< HEAD
     "vps": _vps_request,
-=======
-    "wps": _wps_request,
->>>>>>> d67b6c7f
+
 }
 
 
